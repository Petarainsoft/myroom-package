--- conflicted
+++ resolved
@@ -125,14 +125,13 @@
 ];
 
 // Available items data
-<<<<<<< HEAD
 // const availableItems = [
 //   { name: "Chair", path: "/models/items/catelv1_01/catelv2_01/catelv3_01/MR_CHAIR_0001.glb", category: "Chair" },
 //   { name: "Light stand", path: "/models/items/catelv1_01/catelv2_01/catelv3_02/MR_LIGHTSTAND_0002.glb", category: "Light" },
 //   { name: "Board", path: "/models/items/catelv1_02/catelv2_02/catelv3_02/MR_KH_BOARD_0001.glb", category: "Decor" },
 //   { name: "Mirror", path: "/models/items/catelv1_02/catelv2_03/catelv3_02/MR_MIRROR_0001.glb", category: "Decor" },
 // ];
-=======
+
 interface Item {
   name: string;
   path: string;
@@ -145,7 +144,6 @@
   { name: "Board", path: "/models/items/catelv1_02/catelv2_02/catelv3_02/MR_KH_BOARD_0001.glb", category: "Decor", resourcePath: null },
   { name: "Mirror", path: "/models/items/catelv1_02/catelv2_03/catelv3_02/MR_MIRROR_0001.glb", category: "Decor", resourcePath: null },
 ];
->>>>>>> 6c66a69d
 
 interface LoadedItem {
   id: string;
