import { useRef, useState, useCallback, useEffect } from 'react';
import { Scene, TransformNode, SceneLoader, ShadowGenerator } from '@babylonjs/core';
import { availablePartsData } from '../../data/avatarPartsData';
import { findMappedBone } from '../../data/skeletonMapping';
import type { AvatarConfig, AvailableParts, GenderSelectableParts } from '../../types/AvatarTypes';

interface UseAvatarLoaderProps {
  sceneRef: React.MutableRefObject<Scene | null>;
  avatarConfig: AvatarConfig;
  domainConfig: any;
  idleAnimRef: React.MutableRefObject<any>;
  walkAnimRef: React.MutableRefObject<any>;
  currentAnimRef: React.MutableRefObject<any>;
  allIdleAnimationsRef: React.MutableRefObject<any[]>;
  allWalkAnimationsRef: React.MutableRefObject<any[]>;
  allCurrentAnimationsRef: React.MutableRefObject<any[]>;
  avatarRef: React.MutableRefObject<TransformNode | null>;
  shadowGeneratorRef: React.MutableRefObject<ShadowGenerator | null>;
}

/**
 * Custom hook to manage avatar part loading, gender switching, and animation management.
 * @param {object} params
 * @param {React.MutableRefObject<Scene|null>} params.sceneRef - Ref to the Babylon.js scene
 * @param {AvatarConfig} params.avatarConfig - Avatar configuration (gender, parts)
 * @param {object} params.domainConfig - Domain config for asset URLs
 * @param {React.MutableRefObject<any>} params.idleAnimRef - Ref for idle animation
 * @param {React.MutableRefObject<any>} params.walkAnimRef - Ref for walk animation
 * @param {React.MutableRefObject<any>} params.currentAnimRef - Ref for current animation
 * @param {React.MutableRefObject<any[]>} params.allIdleAnimationsRef - Ref for all idle animations
 * @param {React.MutableRefObject<any[]>} params.allWalkAnimationsRef - Ref for all walk animations
 * @param {React.MutableRefObject<any[]>} params.allCurrentAnimationsRef - Ref for all current animations
 * @param {React.MutableRefObject<ShadowGenerator|null>} params.shadowGeneratorRef - Ref for shadow generator
 * @param {React.MutableRefObject<TransformNode|null>} params.avatarRef - Ref for avatar container node
 * @returns {object} - Avatar part/animation refs, state, and loader functions
 */
export function useAvatarLoader({
  sceneRef,
  avatarConfig,
  domainConfig,
  idleAnimRef,
  walkAnimRef,
  currentAnimRef,
  allIdleAnimationsRef,
  allWalkAnimationsRef,
  allCurrentAnimationsRef,
  avatarRef,
  shadowGeneratorRef
}: UseAvatarLoaderProps) {
  // Refs for avatar parts
  const loadedAvatarPartsRef = useRef<Record<string, any[]>>({});
  const pendingPartsRef = useRef<Record<string, any[]>>({});
  const oldPartsToDisposeRef = useRef<Record<string, any[]>>({});
  const loadingGenderPartsRef = useRef<{ isLoading: boolean, gender: string | null, parts: Record<string, any[]> }>({ isLoading: false, gender: null, parts: {} });

  // Animation readiness state
  const [isAnimationReady, setIsAnimationReady] = useState(false);

  const addAnimationTargets = useCallback((newMeshes: any[]) => {
    const newSkeletons = newMeshes
      .filter(mesh => mesh && mesh.skeleton)
      .map(mesh => mesh.skeleton);

    if (newSkeletons.length === 0) return;

    const applyToAnimGroup = (animGroup: any) => {
      if (!animGroup || animGroup.targetedAnimations.length === 0) return;

      // For each animation track in the group
      animGroup.targetedAnimations.forEach((sourceTa: any) => {
        const animation = sourceTa.animation;
        const oldTargetName = sourceTa.target.name;

        newSkeletons.forEach(newSkeleton => {
          const mappedBone = findMappedBone(oldTargetName, newSkeleton);
          if (mappedBone) {
            const newTargetNode = mappedBone.getTransformNode() || mappedBone;
            const alreadyExists = animGroup.targetedAnimations.some(
              (ta: any) => ta.animation === animation && ta.target === newTargetNode
            );
            if (!alreadyExists) {
              animGroup.addTargetedAnimation(animation, newTargetNode);
            }
          }
        });
      });
    };

    applyToAnimGroup(idleAnimRef.current);
    applyToAnimGroup(walkAnimRef.current);
  }, [idleAnimRef, walkAnimRef]);

  /**
   * Loads an animation from a GLB file and synchronizes it across all avatar parts.
   */
  const loadAnimationFromGLB = useCallback(async (animationName: string, options?: {
    playImmediately?: boolean;
    synchronizeAnimations?: boolean;
  }) => {
    if (!sceneRef.current || !avatarRef.current) return;
    try {
      const currentGender = avatarConfig.gender;
      const animationFileName = currentGender === 'male' ? 'male_anims.glb' : 'female_anims.glb';
      const animationUrl = `${domainConfig.baseDomain}/animations/${animationFileName}`;
      const result = await SceneLoader.ImportMeshAsync("", animationUrl, "", sceneRef.current);
      if (result.animationGroups && result.animationGroups.length > 0) {
        const targetAnimGroup = result.animationGroups.find(group =>
          group.name.toLowerCase().includes(animationName.toLowerCase()));
        if (!targetAnimGroup) return;
        // Find all skeletons from avatar parts
        const avatarSkeletons = [];
        const allParts = {
          ...loadedAvatarPartsRef.current,
          ...pendingPartsRef.current
        };
        for (const [partType, partMeshes] of Object.entries(allParts)) {
          if (partMeshes && partMeshes.length > 0) {
            for (const mesh of partMeshes) {
              if (mesh.skeleton) {
                avatarSkeletons.push({
                  skeleton: mesh.skeleton,
                  partType,
                  meshName: mesh.name,
                  mesh
                });
              }
            }
          }
        }
        // Apply main skeleton to meshes without skeletons
        const mainSkeleton = avatarSkeletons.find(s => s.partType === 'body')?.skeleton || avatarSkeletons[0]?.skeleton;
        for (const [partType, partMeshes] of Object.entries(allParts)) {
          if (partMeshes && partMeshes.length > 0) {
            for (const mesh of partMeshes) {
              if (!mesh.skeleton && mainSkeleton) {
                mesh.skeleton = mainSkeleton;
              }
              if (mesh.skeleton) {
                avatarSkeletons.push({
                  skeleton: mesh.skeleton,
                  partType,
                  meshName: mesh.name,
                  mesh
                });
              }
            }
          }
        }
        // Clone animation for each skeleton
        const clonedAnimations = avatarSkeletons.map((skeletonInfo, index) => {
          const clonedAnim = targetAnimGroup.clone(`${targetAnimGroup.name}_${skeletonInfo.partType}_${index}`, (oldTarget: any) => {
            if (oldTarget.name && skeletonInfo.skeleton && skeletonInfo.skeleton.bones) {
              const mappedBone = findMappedBone(oldTarget.name, skeletonInfo.skeleton);
              if (mappedBone) {
                return mappedBone.getTransformNode() || mappedBone;
              }
            }
            return null;
          });
          return clonedAnim ? { animation: clonedAnim, skeletonInfo } : null;
        }).filter(Boolean);
        // Store all animations in appropriate refs
        const allClonedAnims = clonedAnimations.map((ca: any) => ca.animation);
        if (animationName.toLowerCase().includes('walk')) {
          allWalkAnimationsRef.current.forEach(anim => anim._cleanup && anim._cleanup());
          allWalkAnimationsRef.current = allClonedAnims;
          walkAnimRef.current = allClonedAnims[0];
        } else if (animationName.toLowerCase().includes('idle')) {
          allIdleAnimationsRef.current.forEach(anim => anim._cleanup && anim._cleanup());
          allIdleAnimationsRef.current = allClonedAnims;
          idleAnimRef.current = allClonedAnims[0];
        }
        // Synchronize animations if needed
        const shouldSynchronize = options?.synchronizeAnimations !== false;
        if (shouldSynchronize && clonedAnimations.length > 1) {
          const mainAnim = clonedAnimations[0]?.animation;
          const allAnimations = clonedAnimations.map((ca: any) => ca.animation);
          if (!mainAnim) return;
          const originalPlay = mainAnim.play.bind(mainAnim);
          const originalStop = mainAnim.stop.bind(mainAnim);
          const originalPause = mainAnim.pause.bind(mainAnim);
          mainAnim.play = (loop) => {
            const result = originalPlay(loop);
            setTimeout(() => {
              for (let i = 1; i < allAnimations.length; i++) {
                if (allAnimations[i] && mainAnim.isPlaying) {
                  allAnimations[i].play(loop);
                }
              }
            }, 50);
            return result;
          };
          mainAnim.stop = () => {
            const result = originalStop();
            for (let i = 1; i < allAnimations.length; i++) {
              if (allAnimations[i]) {
                allAnimations[i].stop();
              }
            }
            return result;
          };
          mainAnim.pause = () => {
            const result = originalPause();
            for (let i = 1; i < allAnimations.length; i++) {
              if (allAnimations[i]) {
                allAnimations[i].pause();
              }
            }
            return result;
          };
        }
        // Play animation immediately if requested
        if (options?.playImmediately === true) {
          const animToPlay = clonedAnimations[0]?.animation;
          if (currentAnimRef.current) {
            currentAnimRef.current.stop();
          }
          clonedAnimations.forEach((clonedAnim: any) => {
            if (clonedAnim && clonedAnim.animation.animatables && clonedAnim.animation.animatables.length > 0) {
              clonedAnim.animation.animatables.forEach((animatable: any) => {
                if (animatable.getAnimations && animatable.getAnimations().length > 0) {
                  animatable.getAnimations().forEach((animation: any) => {
                    if (typeof animation.goToFrame === 'function') {
                      animation.goToFrame(0);
                    }
                  });
                }
              });
            }
          });
          if (animToPlay) {
            animToPlay.play(true);
            currentAnimRef.current = animToPlay;
          }
        }
        // Dispose original meshes from animation file
        result.meshes.forEach(mesh => {
          if (!mesh.isDisposed()) {
            mesh.dispose();
          }
        });
      }
    } catch (error) {
      // Handle error
    }
  }, [sceneRef, avatarConfig, domainConfig, loadedAvatarPartsRef, pendingPartsRef, idleAnimRef, walkAnimRef, currentAnimRef, allIdleAnimationsRef, allWalkAnimationsRef]);

  /**
   * Loads avatar parts and handles gender changes, part switching, and animation setup.
   */
  const loadAvatar = useCallback(async () => {
    if (!sceneRef.current || !avatarConfig || !avatarRef.current) return;
    const genderData = availablePartsData[avatarConfig.gender];
    const currentBodyMeshes = loadedAvatarPartsRef.current['body'];
    const isGenderChanged = currentBodyMeshes &&
      Array.isArray(currentBodyMeshes) &&
      currentBodyMeshes.length > 0 &&
      currentBodyMeshes[0].metadata?.gender !== avatarConfig.gender;
    const needReloadBody = !currentBodyMeshes ||
      !Array.isArray(currentBodyMeshes) ||
      currentBodyMeshes.length === 0 ||
      isGenderChanged;
    let wasPartSwapped = false;
    const wasWalking = walkAnimRef.current && walkAnimRef.current.isPlaying;
    if (isGenderChanged) {
      setIsAnimationReady(false);
      if (currentAnimRef.current) {
        currentAnimRef.current.stop();
        if (currentAnimRef.current._cleanup) {
          currentAnimRef.current._cleanup();
        }
      }
      idleAnimRef.current = null;
      walkAnimRef.current = null;
      currentAnimRef.current = null;
      allIdleAnimationsRef.current = [];
      allWalkAnimationsRef.current = [];
      allCurrentAnimationsRef.current = [];
      loadingGenderPartsRef.current = {
        isLoading: true,
        gender: avatarConfig.gender,
        parts: {}
      };
      Object.entries(loadedAvatarPartsRef.current).forEach(([partType, meshes]) => {
        meshes.forEach(mesh => {
          if (!mesh.isDisposed()) {
            mesh.setEnabled(false);
            mesh.isVisible = false;
          }
        });
      });
      try {
        const bodyPath = genderData.fixedParts.body;
        const fullBodyUrl = bodyPath.startsWith('http') ? bodyPath : `${domainConfig.baseDomain}${bodyPath}`;
        const bodyResult = await SceneLoader.ImportMeshAsync(
          '',
          fullBodyUrl,
          '',
          sceneRef.current
        );
        bodyResult.meshes.forEach(mesh => {
          if (mesh.parent === null && avatarRef.current) {
            mesh.parent = avatarRef.current;
          }
          mesh.setEnabled(false);
          mesh.isVisible = false;
          mesh.metadata = { gender: avatarConfig.gender };
        });
        loadingGenderPartsRef.current.parts['body'] = bodyResult.meshes;
      } catch (error) { }
      const loadPromises = [];
      for (const [partType, partKey] of Object.entries(avatarConfig.parts)) {
        if (partType === 'body') continue;
        if (partKey && (genderData.selectableParts as any)[partType as keyof GenderSelectableParts]) {
          const partsList = (genderData.selectableParts as any)[partType as keyof GenderSelectableParts];
          const partData = partsList?.find((item: any) => item.fileName === partKey);
          if (partData && partData.fileName) {
            const loadPartPromise = (async () => {
              try {
                const partFileName = partData.fileName as string;
                const fullPartUrl = partFileName.startsWith('http') ? partFileName : `${domainConfig.baseDomain}${partFileName}`;
                const partResult = await SceneLoader.ImportMeshAsync(
                  '',
                  fullPartUrl,
                  '',
                  sceneRef.current
                );
                partResult.meshes.forEach(mesh => {
                  if (mesh.parent === null && avatarRef.current) {
                    mesh.parent = avatarRef.current;
                  }
                  mesh.setEnabled(false);
                  mesh.isVisible = false;
                  mesh.metadata = { fileName: partData.fileName };
                });
                loadingGenderPartsRef.current.parts[partType] = partResult.meshes;
                // --- BẮT ĐẦU: Áp dụng animation hiện tại cho part mới ---
                // 1. Gán skeleton body cho mesh mới nếu chưa có skeleton
                const bodyMeshes = loadedAvatarPartsRef.current['body'];
                let mainSkeleton = null;
                if (bodyMeshes && bodyMeshes.length > 0) {
                  for (const mesh of bodyMeshes) {
                    if (mesh.skeleton) {
                      mainSkeleton = mesh.skeleton;
                      break;
                    }
                  }
                }
                partResult.meshes.forEach(mesh => {
                  if (!mesh.skeleton && mainSkeleton) {
                    mesh.skeleton = mainSkeleton;
                    console.log(`🦴 Assigned skeleton to new ${partType} part: ${mesh.name}`);
                  }
                });

                // 2. Clone animation hiện tại cho part mới
                const applyAnimToNewPart = (animGroupRef: React.MutableRefObject<any>, animType: 'idle' | 'walk') => {
                  if (!animGroupRef.current) return;
                  const animGroup = animGroupRef.current;
                  console.log(`🎭 Applying ${animType} animation to new ${partType} part`);
                  // Tìm skeleton của part mới
                  partResult.meshes.forEach((mesh: any, meshIdx: number) => {
                    if (!mesh.skeleton) return;
                    // Clone animation group cho skeleton mới
                    const clonedAnim = animGroup.clone(`${animGroup.name}_${partType}_new_${meshIdx}`, (oldTarget: any) => {
                      if (oldTarget.name && mesh.skeleton && mesh.skeleton.bones) {
                        const mappedBone = findMappedBone(oldTarget.name, mesh.skeleton);
                        if (mappedBone) {
                          return mappedBone.getTransformNode() || mappedBone;
                        }
                      }
                      return null;
                    });
                    if (clonedAnim) {
                      console.log(`✅ Cloned ${animType} animation for ${partType} part ${meshIdx}: ${clonedAnim.name}`);
                      // Play nếu animation hiện tại đang play
                      if (typeof animGroup.isPlaying === 'boolean' && animGroup.isPlaying) {
                        clonedAnim.play(true);
                        // --- Đồng bộ frame/time với animation chính ---
                        // Lấy frame hiện tại của animGroup
                        let currentFrame = 0;
                        if (animGroup.animatables && animGroup.animatables.length > 0) {
                          // Lấy frame lớn nhất trong các animatables (phòng trường hợp nhiều animatable)
                          currentFrame = Math.max(...animGroup.animatables.map((a: any) => a.masterFrame || 0));
                        }
                        if (clonedAnim.animatables && clonedAnim.animatables.length > 0) {
                          clonedAnim.animatables.forEach((animatable: any) => {
                            if (typeof animatable.goToFrame === 'function') {
                              animatable.goToFrame(currentFrame);
                            }
                          });
                        }
                        console.log(`🔄 Synced ${animType} animation frame ${currentFrame} for ${partType} part`);
                        // --- END sync frame ---
                      }
                      // Thêm vào mảng allIdleAnimationsRef/allWalkAnimationsRef nếu cần
                      if (animType === 'idle') {
                        allIdleAnimationsRef.current.push(clonedAnim);
                      } else if (animType === 'walk') {
                        allWalkAnimationsRef.current.push(clonedAnim);
                      }
                    } else {
                      console.warn(`⚠️ Failed to clone ${animType} animation for ${partType} part ${meshIdx}`);
                    }
                  });
                };

                // Áp dụng cho idle và walk nếu đang có
                if (idleAnimRef.current) applyAnimToNewPart(idleAnimRef, 'idle');
                if (walkAnimRef.current) applyAnimToNewPart(walkAnimRef, 'walk');
                console.log(`🎯 Animation synchronization completed for new ${partType} part`);
                // --- KẾT THÚC: Áp dụng animation hiện tại cho part mới ---
              } catch (error) { }
            })();
            loadPromises.push(loadPartPromise);
          }
        }
      }
      await Promise.all(loadPromises);
      Object.entries(loadedAvatarPartsRef.current).forEach(([partType, meshes]) => {
        meshes.forEach(mesh => {
          if (!mesh.isDisposed()) {
            mesh.dispose();
          }
        });
      });
      loadedAvatarPartsRef.current = {};
      Object.entries(loadingGenderPartsRef.current.parts).forEach(([partType, meshes]) => {
        loadedAvatarPartsRef.current[partType] = meshes;
      });
      loadingGenderPartsRef.current = { isLoading: false, gender: null, parts: {} };
    } else {
      if (genderData.fixedParts.body && needReloadBody) {
        try {
          if (currentBodyMeshes) {
            currentBodyMeshes.forEach(mesh => {
              if (!mesh.isDisposed()) {
                mesh.dispose();
              }
            });
          }
          const bodyPath = genderData.fixedParts.body;
          const fullBodyUrl = bodyPath.startsWith('http') ? bodyPath : `${domainConfig.baseDomain}${bodyPath}`;
          const bodyResult = await SceneLoader.ImportMeshAsync(
            '',
            fullBodyUrl,
            '',
            sceneRef.current
          );
          bodyResult.meshes.forEach(mesh => {
            if (mesh.parent === null && avatarRef.current) {
              mesh.parent = avatarRef.current;
            }
            mesh.setEnabled(false);
            mesh.isVisible = false;
            mesh.metadata = { gender: avatarConfig.gender };
          });
          loadedAvatarPartsRef.current['body'] = bodyResult.meshes;
        } catch (error) { }
      }
      for (const [partType, partKey] of Object.entries(avatarConfig.parts)) {
        if (partType === 'body') continue;
        if (partKey && (genderData.selectableParts as any)[partType as keyof GenderSelectableParts]) {
          const partsList = (genderData.selectableParts as any)[partType as keyof GenderSelectableParts];
          const partData = partsList?.find((item: any) => item.fileName === partKey);
          if (partData && partData.fileName) {
            const currentPart = loadedAvatarPartsRef.current[partType];
            const isCurrentPartSame = currentPart && currentPart.some(mesh =>
              mesh.metadata?.fileName === partData.fileName
            );
            if (!isCurrentPartSame) {
              let oldPartToDispose = null;
              if (currentPart) {
                currentPart.forEach(mesh => {
                  if (!mesh.isDisposed()) {
                    mesh.setEnabled(false);
                    mesh.isVisible = false;
                  }
                });
                oldPartToDispose = currentPart;
                oldPartsToDisposeRef.current[partType] = currentPart;
                delete loadedAvatarPartsRef.current[partType];
              }
              const partFileName = partData.fileName as string;
              const fullPartUrl = partFileName.startsWith('http') ? partFileName : `${domainConfig.baseDomain}${partFileName}`;
              const partResult = await SceneLoader.ImportMeshAsync(
                '',
                fullPartUrl,
                '',
                sceneRef.current
              );
              partResult.meshes.forEach(mesh => {
                if (mesh.parent === null && avatarRef.current) {
                  mesh.parent = avatarRef.current;
                }
                mesh.setEnabled(false);
                mesh.isVisible = false;
                mesh.metadata = { fileName: partData.fileName };
              });
              loadedAvatarPartsRef.current[partType] = partResult.meshes;
<<<<<<< HEAD
              wasPartSwapped = true;

              if (idleAnimRef.current && walkAnimRef.current) {
                addAnimationTargets(partResult.meshes);
                if (currentAnimRef.current) {
                  currentAnimRef.current.stop();
                  currentAnimRef.current.play(true);
                }
=======

              // --- BẮT ĐẦU: Áp dụng animation hiện tại cho part mới ---
              // 1. Gán skeleton body cho mesh mới nếu chưa có skeleton
              const bodyMeshes = loadedAvatarPartsRef.current['body'];
              let mainSkeleton = null;
              if (bodyMeshes && bodyMeshes.length > 0) {
                for (const mesh of bodyMeshes) {
                  if (mesh.skeleton) {
                    mainSkeleton = mesh.skeleton;
                    break;
                  }
                }
              }
              partResult.meshes.forEach(mesh => {
                if (!mesh.skeleton && mainSkeleton) {
                  mesh.skeleton = mainSkeleton;
                  console.log(`🦴 Assigned skeleton to new ${partType} part: ${mesh.name}`);
                }
              });

              // 2. Clone animation hiện tại cho part mới
              const applyAnimToNewPart = (animGroupRef: React.MutableRefObject<any>, animType: 'idle' | 'walk') => {
                if (!animGroupRef.current) return;
                const animGroup = animGroupRef.current;
                console.log(`🎭 Applying ${animType} animation to new ${partType} part`);
                // Tìm skeleton của part mới
                partResult.meshes.forEach((mesh: any, meshIdx: number) => {
                  if (!mesh.skeleton) return;
                  // Clone animation group cho skeleton mới
                  const clonedAnim = animGroup.clone(`${animGroup.name}_${partType}_new_${meshIdx}`, (oldTarget: any) => {
                    if (oldTarget.name && mesh.skeleton && mesh.skeleton.bones) {
                      const mappedBone = findMappedBone(oldTarget.name, mesh.skeleton);
                      if (mappedBone) {
                        return mappedBone.getTransformNode() || mappedBone;
                      }
                    }
                    return null;
                  });
                  if (clonedAnim) {
                    console.log(`✅ Cloned ${animType} animation for ${partType} part ${meshIdx}: ${clonedAnim.name}`);
                    // Play nếu animation hiện tại đang play
                    if (typeof animGroup.isPlaying === 'boolean' && animGroup.isPlaying) {
                      clonedAnim.play(true);
                      // --- Đồng bộ frame/time với animation chính ---
                      // Lấy frame hiện tại của animGroup
                      let currentFrame = 0;
                      if (animGroup.animatables && animGroup.animatables.length > 0) {
                        // Lấy frame lớn nhất trong các animatables (phòng trường hợp nhiều animatable)
                        currentFrame = Math.max(...animGroup.animatables.map((a: any) => a.masterFrame || 0));
                      }
                      if (clonedAnim.animatables && clonedAnim.animatables.length > 0) {
                        clonedAnim.animatables.forEach((animatable: any) => {
                          if (typeof animatable.goToFrame === 'function') {
                            animatable.goToFrame(currentFrame);
                          }
                        });
                      }
                      console.log(`🔄 Synced ${animType} animation frame ${currentFrame} for ${partType} part`);
                      // --- END sync frame ---
                    }
                    // Thêm vào mảng allIdleAnimationsRef/allWalkAnimationsRef nếu cần
                    if (animType === 'idle') {
                      allIdleAnimationsRef.current.push(clonedAnim);
                    } else if (animType === 'walk') {
                      allWalkAnimationsRef.current.push(clonedAnim);
                    }
                  } else {
                    console.warn(`⚠️ Failed to clone ${animType} animation for ${partType} part ${meshIdx}`);
                  }
                });
              };

              // Áp dụng cho idle và walk nếu đang có
              if (idleAnimRef.current) applyAnimToNewPart(idleAnimRef, 'idle');
              if (walkAnimRef.current) applyAnimToNewPart(walkAnimRef, 'walk');
              console.log(`🎯 Animation synchronization completed for new ${partType} part`);
              // --- KẾT THÚC: Áp dụng animation hiện tại cho part mới ---

              if (oldPartToDispose) {
                oldPartToDispose.forEach(mesh => {
                  if (!mesh.isDisposed()) {
                    mesh.dispose();
                  }
                });
                delete oldPartsToDisposeRef.current[partType];
>>>>>>> 7cf592ba
              }

              // --- BẮT ĐẦU: Cleanup animations cho part cũ ---
              // Remove animations that were specific to the old part
              const cleanupAnimationsForPart = (animArrayRef: React.MutableRefObject<any[]>, partType: string) => {
                const animationsToRemove = animArrayRef.current.filter(anim =>
                  anim && anim.name && anim.name.includes(`${partType}_`)
                );
                if (animationsToRemove.length > 0) {
                  console.log(`🧹 Cleaning up ${animationsToRemove.length} animations for old ${partType} part`);
                  animationsToRemove.forEach(anim => {
                    if (anim && !anim.isDisposed) {
                      anim.stop();
                      if (anim._cleanup) {
                        anim._cleanup();
                      }
                      console.log(`🗑️ Cleaned up animation: ${anim.name}`);
                    }
                  });
                  animArrayRef.current = animArrayRef.current.filter(anim =>
                    !anim || !anim.name || !anim.name.includes(`${partType}_`)
                  );
                }
              };

              // Cleanup idle and walk animations for the old part
              cleanupAnimationsForPart(allIdleAnimationsRef, partType);
              cleanupAnimationsForPart(allWalkAnimationsRef, partType);
              // --- KẾT THÚC: Cleanup animations cho part cũ ---
            }
          } else {
            const currentPart = loadedAvatarPartsRef.current[partType];
            if (currentPart) {
              currentPart.forEach(mesh => {
                if (!mesh.isDisposed()) {
                  mesh.dispose();
                }
              });
              delete loadedAvatarPartsRef.current[partType];

              // --- BẮT ĐẦU: Cleanup animations cho part bị xóa hoàn toàn ---
              // Remove all animations that were specific to this part type
              const cleanupAllAnimationsForPart = (animArrayRef: React.MutableRefObject<any[]>, partType: string) => {
                const animationsToRemove = animArrayRef.current.filter(anim =>
                  anim && anim.name && anim.name.includes(`${partType}_`)
                );
                if (animationsToRemove.length > 0) {
                  console.log(`🧹 Cleaning up ${animationsToRemove.length} animations for removed ${partType} part`);
                  animationsToRemove.forEach(anim => {
                    if (anim && !anim.isDisposed) {
                      anim.stop();
                      if (anim._cleanup) {
                        anim._cleanup();
                      }
                      console.log(`🗑️ Cleaned up animation: ${anim.name}`);
                    }
                  });
                  animArrayRef.current = animArrayRef.current.filter(anim =>
                    !anim || !anim.name || !anim.name.includes(`${partType}_`)
                  );
                }
              };

              // Cleanup all idle and walk animations for the removed part
              cleanupAllAnimationsForPart(allIdleAnimationsRef, partType);
              cleanupAllAnimationsForPart(allWalkAnimationsRef, partType);
              // --- KẾT THÚC: Cleanup animations cho part bị xóa hoàn toàn ---
            }
          }
        }
      }
    }
    // Wait until all parts are loaded
    const allPartsLoaded = () => {
      const partsStatus = Object.keys(avatarConfig.parts).map(partType => {
        const loadedParts = loadedAvatarPartsRef.current[partType];
        const isLoaded = (avatarConfig.parts[partType] == null) || (loadedParts && loadedParts.length > 0);
        return isLoaded;
      });
      return partsStatus.every(status => status);
    };
    while (!allPartsLoaded()) {
      await new Promise(resolve => setTimeout(resolve, 100));
    }
    // Load animations after avatar has finished loading
    if (sceneRef.current && avatarRef.current) {
      const isInitialLoad = !walkAnimRef.current || !idleAnimRef.current;
      if (isInitialLoad) {
        if (currentAnimRef.current) {
          currentAnimRef.current.stop();
        }
        await loadAnimationFromGLB('standard_walk');
        await loadAnimationFromGLB('breathing_idle', { playImmediately: true });
      }

      setIsAnimationReady(true);
      Object.entries(loadedAvatarPartsRef.current).forEach(([partType, meshes]) => {
        meshes.forEach(mesh => {
          if (!mesh.isDisposed()) {
            mesh.setEnabled(true);
            mesh.isVisible = true;
          }
        });
      });
      if (idleAnimRef.current && !currentAnimRef.current?.isPlaying) {
        idleAnimRef.current.play(true);
        currentAnimRef.current = idleAnimRef.current;
<<<<<<< HEAD
=======
        setTimeout(() => {
          setIsAnimationReady(true);
          // Bật tất cả mesh avatar khi animation đã sẵn sàng
          Object.entries(loadedAvatarPartsRef.current).forEach(([partType, meshes]) => {
            meshes.forEach(mesh => {
              if (!mesh.isDisposed()) {
                mesh.setEnabled(true);
                mesh.isVisible = true;
                if (shadowGeneratorRef.current)
                  shadowGeneratorRef.current.addShadowCaster(mesh);
              }
            });
          });
        }, 10);
      } else {
        try {
          await loadAnimationFromGLB('breathing_idle', { playImmediately: true });
          if (idleAnimRef.current) {
            if (currentAnimRef.current) {
              currentAnimRef.current.stop();
            }
            idleAnimRef.current.play(true);
            currentAnimRef.current = idleAnimRef.current;
            setTimeout(() => {
              setIsAnimationReady(true);
              // Bật tất cả mesh avatar khi animation đã sẵn sàng
              Object.entries(loadedAvatarPartsRef.current).forEach(([partType, meshes]) => {
                meshes.forEach(mesh => {
                  if (!mesh.isDisposed()) {
                    mesh.setEnabled(true);
                    mesh.isVisible = true;
                    if (shadowGeneratorRef.current)
                      shadowGeneratorRef.current.addShadowCaster(mesh);
                  }
                });
              });
            }, 10);
          }
        } catch (error) { }
      }
      if (!walkAnimRef.current) {
        loadAnimationFromGLB("standard_walk", { synchronizeAnimations: true });
>>>>>>> 7cf592ba
      }
    }
  }, [sceneRef, avatarConfig, domainConfig, avatarRef, loadedAvatarPartsRef, oldPartsToDisposeRef, idleAnimRef, walkAnimRef, currentAnimRef, allIdleAnimationsRef, allWalkAnimationsRef, loadAnimationFromGLB, addAnimationTargets]);

  // Effect to load avatar when config changes
  useEffect(() => {
    loadAvatar();
    // eslint-disable-next-line react-hooks/exhaustive-deps
  }, [sceneRef.current, avatarConfig]);

  // Cleanup function when component unmounts
  useEffect(() => {
    return () => {
      Object.values(loadedAvatarPartsRef.current).forEach(meshes => {
        meshes.forEach(mesh => {
          if (!mesh.isDisposed()) {
            mesh.dispose();
          }
        });
      });
      Object.values(pendingPartsRef.current).forEach(meshes => {
        meshes.forEach(mesh => {
          if (!mesh.isDisposed()) {
            mesh.dispose();
          }
        });
      });
      Object.values(loadingGenderPartsRef.current.parts).forEach(meshes => {
        meshes.forEach(mesh => {
          if (!mesh.isDisposed()) {
            mesh.dispose();
          }
        });
      });
      Object.values(oldPartsToDisposeRef.current).forEach(meshes => {
        meshes.forEach(mesh => {
          if (!mesh.isDisposed()) {
            mesh.dispose();
          }
        });
      });
      [walkAnimRef.current, idleAnimRef.current, currentAnimRef.current].forEach(anim => {
        if (anim && anim._cleanup) {
          anim._cleanup();
        }
      });
      loadedAvatarPartsRef.current = {};
      pendingPartsRef.current = {};
      oldPartsToDisposeRef.current = {};
      loadingGenderPartsRef.current = { isLoading: false, gender: null, parts: {} };
    };
  }, []);

  return {
    loadedAvatarPartsRef,
    pendingPartsRef,
    oldPartsToDisposeRef,
    loadingGenderPartsRef,
    isAnimationReady,
    setIsAnimationReady,
    loadAvatar,
    loadAnimationFromGLB
  };
} <|MERGE_RESOLUTION|>--- conflicted
+++ resolved
@@ -1,22 +1,7 @@
 import { useRef, useState, useCallback, useEffect } from 'react';
-import { Scene, TransformNode, SceneLoader, ShadowGenerator } from '@babylonjs/core';
-import { availablePartsData } from '../../data/avatarPartsData';
+import { Scene, TransformNode, SceneLoader, Vector3, ShadowGenerator } from '@babylonjs/core';
+import { availablePartsData, AvatarConfig } from '../../data/avatarPartsData';
 import { findMappedBone } from '../../data/skeletonMapping';
-import type { AvatarConfig, AvailableParts, GenderSelectableParts } from '../../types/AvatarTypes';
-
-interface UseAvatarLoaderProps {
-  sceneRef: React.MutableRefObject<Scene | null>;
-  avatarConfig: AvatarConfig;
-  domainConfig: any;
-  idleAnimRef: React.MutableRefObject<any>;
-  walkAnimRef: React.MutableRefObject<any>;
-  currentAnimRef: React.MutableRefObject<any>;
-  allIdleAnimationsRef: React.MutableRefObject<any[]>;
-  allWalkAnimationsRef: React.MutableRefObject<any[]>;
-  allCurrentAnimationsRef: React.MutableRefObject<any[]>;
-  avatarRef: React.MutableRefObject<TransformNode | null>;
-  shadowGeneratorRef: React.MutableRefObject<ShadowGenerator | null>;
-}
 
 /**
  * Custom hook to manage avatar part loading, gender switching, and animation management.
@@ -30,7 +15,6 @@
  * @param {React.MutableRefObject<any[]>} params.allIdleAnimationsRef - Ref for all idle animations
  * @param {React.MutableRefObject<any[]>} params.allWalkAnimationsRef - Ref for all walk animations
  * @param {React.MutableRefObject<any[]>} params.allCurrentAnimationsRef - Ref for all current animations
- * @param {React.MutableRefObject<ShadowGenerator|null>} params.shadowGeneratorRef - Ref for shadow generator
  * @param {React.MutableRefObject<TransformNode|null>} params.avatarRef - Ref for avatar container node
  * @returns {object} - Avatar part/animation refs, state, and loader functions
  */
@@ -46,7 +30,7 @@
   allCurrentAnimationsRef,
   avatarRef,
   shadowGeneratorRef
-}: UseAvatarLoaderProps) {
+}) {
   // Refs for avatar parts
   const loadedAvatarPartsRef = useRef<Record<string, any[]>>({});
   const pendingPartsRef = useRef<Record<string, any[]>>({});
@@ -132,7 +116,7 @@
         for (const [partType, partMeshes] of Object.entries(allParts)) {
           if (partMeshes && partMeshes.length > 0) {
             for (const mesh of partMeshes) {
-              if (!mesh.skeleton && mainSkeleton) {
+              if (!mesh.skeleton) {
                 mesh.skeleton = mainSkeleton;
               }
               if (mesh.skeleton) {
@@ -148,8 +132,8 @@
         }
         // Clone animation for each skeleton
         const clonedAnimations = avatarSkeletons.map((skeletonInfo, index) => {
-          const clonedAnim = targetAnimGroup.clone(`${targetAnimGroup.name}_${skeletonInfo.partType}_${index}`, (oldTarget: any) => {
-            if (oldTarget.name && skeletonInfo.skeleton && skeletonInfo.skeleton.bones) {
+          const clonedAnim = targetAnimGroup.clone(`${targetAnimGroup.name}_${skeletonInfo.partType}_${index}`, (oldTarget) => {
+            if (oldTarget.name && skeletonInfo.skeleton.bones) {
               const mappedBone = findMappedBone(oldTarget.name, skeletonInfo.skeleton);
               if (mappedBone) {
                 return mappedBone.getTransformNode() || mappedBone;
@@ -160,7 +144,7 @@
           return clonedAnim ? { animation: clonedAnim, skeletonInfo } : null;
         }).filter(Boolean);
         // Store all animations in appropriate refs
-        const allClonedAnims = clonedAnimations.map((ca: any) => ca.animation);
+        const allClonedAnims = clonedAnimations.map(ca => ca.animation);
         if (animationName.toLowerCase().includes('walk')) {
           allWalkAnimationsRef.current.forEach(anim => anim._cleanup && anim._cleanup());
           allWalkAnimationsRef.current = allClonedAnims;
@@ -173,9 +157,8 @@
         // Synchronize animations if needed
         const shouldSynchronize = options?.synchronizeAnimations !== false;
         if (shouldSynchronize && clonedAnimations.length > 1) {
-          const mainAnim = clonedAnimations[0]?.animation;
-          const allAnimations = clonedAnimations.map((ca: any) => ca.animation);
-          if (!mainAnim) return;
+          const mainAnim = clonedAnimations[0].animation;
+          const allAnimations = clonedAnimations.map(ca => ca.animation);
           const originalPlay = mainAnim.play.bind(mainAnim);
           const originalStop = mainAnim.stop.bind(mainAnim);
           const originalPause = mainAnim.pause.bind(mainAnim);
@@ -183,7 +166,7 @@
             const result = originalPlay(loop);
             setTimeout(() => {
               for (let i = 1; i < allAnimations.length; i++) {
-                if (allAnimations[i] && mainAnim.isPlaying) {
+                if (allAnimations[i] && mainAnim.isPlaying && !allAnimations[i].isDisposed) {
                   allAnimations[i].play(loop);
                 }
               }
@@ -193,7 +176,7 @@
           mainAnim.stop = () => {
             const result = originalStop();
             for (let i = 1; i < allAnimations.length; i++) {
-              if (allAnimations[i]) {
+              if (allAnimations[i] && !allAnimations[i].isDisposed) {
                 allAnimations[i].stop();
               }
             }
@@ -202,7 +185,7 @@
           mainAnim.pause = () => {
             const result = originalPause();
             for (let i = 1; i < allAnimations.length; i++) {
-              if (allAnimations[i]) {
+              if (allAnimations[i] && !allAnimations[i].isDisposed) {
                 allAnimations[i].pause();
               }
             }
@@ -211,15 +194,15 @@
         }
         // Play animation immediately if requested
         if (options?.playImmediately === true) {
-          const animToPlay = clonedAnimations[0]?.animation;
+          const animToPlay = clonedAnimations[0].animation;
           if (currentAnimRef.current) {
             currentAnimRef.current.stop();
           }
-          clonedAnimations.forEach((clonedAnim: any) => {
-            if (clonedAnim && clonedAnim.animation.animatables && clonedAnim.animation.animatables.length > 0) {
-              clonedAnim.animation.animatables.forEach((animatable: any) => {
+          clonedAnimations.forEach(clonedAnim => {
+            if (clonedAnim.animation.animatables && clonedAnim.animation.animatables.length > 0) {
+              clonedAnim.animation.animatables.forEach((animatable) => {
                 if (animatable.getAnimations && animatable.getAnimations().length > 0) {
-                  animatable.getAnimations().forEach((animation: any) => {
+                  animatable.getAnimations().forEach((animation) => {
                     if (typeof animation.goToFrame === 'function') {
                       animation.goToFrame(0);
                     }
@@ -228,10 +211,8 @@
               });
             }
           });
-          if (animToPlay) {
-            animToPlay.play(true);
-            currentAnimRef.current = animToPlay;
-          }
+          animToPlay.play(true);
+          currentAnimRef.current = animToPlay;
         }
         // Dispose original meshes from animation file
         result.meshes.forEach(mesh => {
@@ -307,13 +288,13 @@
           mesh.metadata = { gender: avatarConfig.gender };
         });
         loadingGenderPartsRef.current.parts['body'] = bodyResult.meshes;
-      } catch (error) { }
+      } catch (error) {}
       const loadPromises = [];
       for (const [partType, partKey] of Object.entries(avatarConfig.parts)) {
         if (partType === 'body') continue;
-        if (partKey && (genderData.selectableParts as any)[partType as keyof GenderSelectableParts]) {
-          const partsList = (genderData.selectableParts as any)[partType as keyof GenderSelectableParts];
-          const partData = partsList?.find((item: any) => item.fileName === partKey);
+        if (partKey && genderData.selectableParts[partType]) {
+          const partsList = genderData.selectableParts[partType];
+          const partData = partsList?.find(item => item.fileName === partKey);
           if (partData && partData.fileName) {
             const loadPartPromise = (async () => {
               try {
@@ -334,83 +315,7 @@
                   mesh.metadata = { fileName: partData.fileName };
                 });
                 loadingGenderPartsRef.current.parts[partType] = partResult.meshes;
-                // --- BẮT ĐẦU: Áp dụng animation hiện tại cho part mới ---
-                // 1. Gán skeleton body cho mesh mới nếu chưa có skeleton
-                const bodyMeshes = loadedAvatarPartsRef.current['body'];
-                let mainSkeleton = null;
-                if (bodyMeshes && bodyMeshes.length > 0) {
-                  for (const mesh of bodyMeshes) {
-                    if (mesh.skeleton) {
-                      mainSkeleton = mesh.skeleton;
-                      break;
-                    }
-                  }
-                }
-                partResult.meshes.forEach(mesh => {
-                  if (!mesh.skeleton && mainSkeleton) {
-                    mesh.skeleton = mainSkeleton;
-                    console.log(`🦴 Assigned skeleton to new ${partType} part: ${mesh.name}`);
-                  }
-                });
-
-                // 2. Clone animation hiện tại cho part mới
-                const applyAnimToNewPart = (animGroupRef: React.MutableRefObject<any>, animType: 'idle' | 'walk') => {
-                  if (!animGroupRef.current) return;
-                  const animGroup = animGroupRef.current;
-                  console.log(`🎭 Applying ${animType} animation to new ${partType} part`);
-                  // Tìm skeleton của part mới
-                  partResult.meshes.forEach((mesh: any, meshIdx: number) => {
-                    if (!mesh.skeleton) return;
-                    // Clone animation group cho skeleton mới
-                    const clonedAnim = animGroup.clone(`${animGroup.name}_${partType}_new_${meshIdx}`, (oldTarget: any) => {
-                      if (oldTarget.name && mesh.skeleton && mesh.skeleton.bones) {
-                        const mappedBone = findMappedBone(oldTarget.name, mesh.skeleton);
-                        if (mappedBone) {
-                          return mappedBone.getTransformNode() || mappedBone;
-                        }
-                      }
-                      return null;
-                    });
-                    if (clonedAnim) {
-                      console.log(`✅ Cloned ${animType} animation for ${partType} part ${meshIdx}: ${clonedAnim.name}`);
-                      // Play nếu animation hiện tại đang play
-                      if (typeof animGroup.isPlaying === 'boolean' && animGroup.isPlaying) {
-                        clonedAnim.play(true);
-                        // --- Đồng bộ frame/time với animation chính ---
-                        // Lấy frame hiện tại của animGroup
-                        let currentFrame = 0;
-                        if (animGroup.animatables && animGroup.animatables.length > 0) {
-                          // Lấy frame lớn nhất trong các animatables (phòng trường hợp nhiều animatable)
-                          currentFrame = Math.max(...animGroup.animatables.map((a: any) => a.masterFrame || 0));
-                        }
-                        if (clonedAnim.animatables && clonedAnim.animatables.length > 0) {
-                          clonedAnim.animatables.forEach((animatable: any) => {
-                            if (typeof animatable.goToFrame === 'function') {
-                              animatable.goToFrame(currentFrame);
-                            }
-                          });
-                        }
-                        console.log(`🔄 Synced ${animType} animation frame ${currentFrame} for ${partType} part`);
-                        // --- END sync frame ---
-                      }
-                      // Thêm vào mảng allIdleAnimationsRef/allWalkAnimationsRef nếu cần
-                      if (animType === 'idle') {
-                        allIdleAnimationsRef.current.push(clonedAnim);
-                      } else if (animType === 'walk') {
-                        allWalkAnimationsRef.current.push(clonedAnim);
-                      }
-                    } else {
-                      console.warn(`⚠️ Failed to clone ${animType} animation for ${partType} part ${meshIdx}`);
-                    }
-                  });
-                };
-
-                // Áp dụng cho idle và walk nếu đang có
-                if (idleAnimRef.current) applyAnimToNewPart(idleAnimRef, 'idle');
-                if (walkAnimRef.current) applyAnimToNewPart(walkAnimRef, 'walk');
-                console.log(`🎯 Animation synchronization completed for new ${partType} part`);
-                // --- KẾT THÚC: Áp dụng animation hiện tại cho part mới ---
-              } catch (error) { }
+              } catch (error) {}
             })();
             loadPromises.push(loadPartPromise);
           }
@@ -456,13 +361,13 @@
             mesh.metadata = { gender: avatarConfig.gender };
           });
           loadedAvatarPartsRef.current['body'] = bodyResult.meshes;
-        } catch (error) { }
+        } catch (error) {}
       }
       for (const [partType, partKey] of Object.entries(avatarConfig.parts)) {
         if (partType === 'body') continue;
-        if (partKey && (genderData.selectableParts as any)[partType as keyof GenderSelectableParts]) {
-          const partsList = (genderData.selectableParts as any)[partType as keyof GenderSelectableParts];
-          const partData = partsList?.find((item: any) => item.fileName === partKey);
+        if (partKey && genderData.selectableParts[partType]) {
+          const partsList = genderData.selectableParts[partType];
+          const partData = partsList?.find(item => item.fileName === partKey);
           if (partData && partData.fileName) {
             const currentPart = loadedAvatarPartsRef.current[partType];
             const isCurrentPartSame = currentPart && currentPart.some(mesh =>
@@ -498,7 +403,6 @@
                 mesh.metadata = { fileName: partData.fileName };
               });
               loadedAvatarPartsRef.current[partType] = partResult.meshes;
-<<<<<<< HEAD
               wasPartSwapped = true;
 
               if (idleAnimRef.current && walkAnimRef.current) {
@@ -507,161 +411,18 @@
                   currentAnimRef.current.stop();
                   currentAnimRef.current.play(true);
                 }
-=======
-
-              // --- BẮT ĐẦU: Áp dụng animation hiện tại cho part mới ---
-              // 1. Gán skeleton body cho mesh mới nếu chưa có skeleton
-              const bodyMeshes = loadedAvatarPartsRef.current['body'];
-              let mainSkeleton = null;
-              if (bodyMeshes && bodyMeshes.length > 0) {
-                for (const mesh of bodyMeshes) {
-                  if (mesh.skeleton) {
-                    mainSkeleton = mesh.skeleton;
-                    break;
-                  }
-                }
-              }
-              partResult.meshes.forEach(mesh => {
-                if (!mesh.skeleton && mainSkeleton) {
-                  mesh.skeleton = mainSkeleton;
-                  console.log(`🦴 Assigned skeleton to new ${partType} part: ${mesh.name}`);
-                }
-              });
-
-              // 2. Clone animation hiện tại cho part mới
-              const applyAnimToNewPart = (animGroupRef: React.MutableRefObject<any>, animType: 'idle' | 'walk') => {
-                if (!animGroupRef.current) return;
-                const animGroup = animGroupRef.current;
-                console.log(`🎭 Applying ${animType} animation to new ${partType} part`);
-                // Tìm skeleton của part mới
-                partResult.meshes.forEach((mesh: any, meshIdx: number) => {
-                  if (!mesh.skeleton) return;
-                  // Clone animation group cho skeleton mới
-                  const clonedAnim = animGroup.clone(`${animGroup.name}_${partType}_new_${meshIdx}`, (oldTarget: any) => {
-                    if (oldTarget.name && mesh.skeleton && mesh.skeleton.bones) {
-                      const mappedBone = findMappedBone(oldTarget.name, mesh.skeleton);
-                      if (mappedBone) {
-                        return mappedBone.getTransformNode() || mappedBone;
-                      }
-                    }
-                    return null;
-                  });
-                  if (clonedAnim) {
-                    console.log(`✅ Cloned ${animType} animation for ${partType} part ${meshIdx}: ${clonedAnim.name}`);
-                    // Play nếu animation hiện tại đang play
-                    if (typeof animGroup.isPlaying === 'boolean' && animGroup.isPlaying) {
-                      clonedAnim.play(true);
-                      // --- Đồng bộ frame/time với animation chính ---
-                      // Lấy frame hiện tại của animGroup
-                      let currentFrame = 0;
-                      if (animGroup.animatables && animGroup.animatables.length > 0) {
-                        // Lấy frame lớn nhất trong các animatables (phòng trường hợp nhiều animatable)
-                        currentFrame = Math.max(...animGroup.animatables.map((a: any) => a.masterFrame || 0));
-                      }
-                      if (clonedAnim.animatables && clonedAnim.animatables.length > 0) {
-                        clonedAnim.animatables.forEach((animatable: any) => {
-                          if (typeof animatable.goToFrame === 'function') {
-                            animatable.goToFrame(currentFrame);
-                          }
-                        });
-                      }
-                      console.log(`🔄 Synced ${animType} animation frame ${currentFrame} for ${partType} part`);
-                      // --- END sync frame ---
-                    }
-                    // Thêm vào mảng allIdleAnimationsRef/allWalkAnimationsRef nếu cần
-                    if (animType === 'idle') {
-                      allIdleAnimationsRef.current.push(clonedAnim);
-                    } else if (animType === 'walk') {
-                      allWalkAnimationsRef.current.push(clonedAnim);
-                    }
-                  } else {
-                    console.warn(`⚠️ Failed to clone ${animType} animation for ${partType} part ${meshIdx}`);
-                  }
-                });
-              };
-
-              // Áp dụng cho idle và walk nếu đang có
-              if (idleAnimRef.current) applyAnimToNewPart(idleAnimRef, 'idle');
-              if (walkAnimRef.current) applyAnimToNewPart(walkAnimRef, 'walk');
-              console.log(`🎯 Animation synchronization completed for new ${partType} part`);
-              // --- KẾT THÚC: Áp dụng animation hiện tại cho part mới ---
-
-              if (oldPartToDispose) {
-                oldPartToDispose.forEach(mesh => {
-                  if (!mesh.isDisposed()) {
-                    mesh.dispose();
-                  }
-                });
-                delete oldPartsToDisposeRef.current[partType];
->>>>>>> 7cf592ba
-              }
-
-              // --- BẮT ĐẦU: Cleanup animations cho part cũ ---
-              // Remove animations that were specific to the old part
-              const cleanupAnimationsForPart = (animArrayRef: React.MutableRefObject<any[]>, partType: string) => {
-                const animationsToRemove = animArrayRef.current.filter(anim =>
-                  anim && anim.name && anim.name.includes(`${partType}_`)
-                );
-                if (animationsToRemove.length > 0) {
-                  console.log(`🧹 Cleaning up ${animationsToRemove.length} animations for old ${partType} part`);
-                  animationsToRemove.forEach(anim => {
-                    if (anim && !anim.isDisposed) {
-                      anim.stop();
-                      if (anim._cleanup) {
-                        anim._cleanup();
-                      }
-                      console.log(`🗑️ Cleaned up animation: ${anim.name}`);
-                    }
-                  });
-                  animArrayRef.current = animArrayRef.current.filter(anim =>
-                    !anim || !anim.name || !anim.name.includes(`${partType}_`)
-                  );
-                }
-              };
-
-              // Cleanup idle and walk animations for the old part
-              cleanupAnimationsForPart(allIdleAnimationsRef, partType);
-              cleanupAnimationsForPart(allWalkAnimationsRef, partType);
-              // --- KẾT THÚC: Cleanup animations cho part cũ ---
-            }
-          } else {
-            const currentPart = loadedAvatarPartsRef.current[partType];
-            if (currentPart) {
-              currentPart.forEach(mesh => {
-                if (!mesh.isDisposed()) {
-                  mesh.dispose();
-                }
-              });
-              delete loadedAvatarPartsRef.current[partType];
-
-              // --- BẮT ĐẦU: Cleanup animations cho part bị xóa hoàn toàn ---
-              // Remove all animations that were specific to this part type
-              const cleanupAllAnimationsForPart = (animArrayRef: React.MutableRefObject<any[]>, partType: string) => {
-                const animationsToRemove = animArrayRef.current.filter(anim =>
-                  anim && anim.name && anim.name.includes(`${partType}_`)
-                );
-                if (animationsToRemove.length > 0) {
-                  console.log(`🧹 Cleaning up ${animationsToRemove.length} animations for removed ${partType} part`);
-                  animationsToRemove.forEach(anim => {
-                    if (anim && !anim.isDisposed) {
-                      anim.stop();
-                      if (anim._cleanup) {
-                        anim._cleanup();
-                      }
-                      console.log(`🗑️ Cleaned up animation: ${anim.name}`);
-                    }
-                  });
-                  animArrayRef.current = animArrayRef.current.filter(anim =>
-                    !anim || !anim.name || !anim.name.includes(`${partType}_`)
-                  );
-                }
-              };
-
-              // Cleanup all idle and walk animations for the removed part
-              cleanupAllAnimationsForPart(allIdleAnimationsRef, partType);
-              cleanupAllAnimationsForPart(allWalkAnimationsRef, partType);
-              // --- KẾT THÚC: Cleanup animations cho part bị xóa hoàn toàn ---
-            }
+              }
+            }
+          }
+        } else {
+          const currentPart = loadedAvatarPartsRef.current[partType];
+          if (currentPart) {
+            currentPart.forEach(mesh => {
+              if (!mesh.isDisposed()) {
+                mesh.dispose();
+              }
+            });
+            delete loadedAvatarPartsRef.current[partType];
           }
         }
       }
@@ -695,57 +456,14 @@
           if (!mesh.isDisposed()) {
             mesh.setEnabled(true);
             mesh.isVisible = true;
+            if (shadowGeneratorRef.current)
+              shadowGeneratorRef.current.addShadowCaster(mesh);
           }
         });
       });
       if (idleAnimRef.current && !currentAnimRef.current?.isPlaying) {
         idleAnimRef.current.play(true);
         currentAnimRef.current = idleAnimRef.current;
-<<<<<<< HEAD
-=======
-        setTimeout(() => {
-          setIsAnimationReady(true);
-          // Bật tất cả mesh avatar khi animation đã sẵn sàng
-          Object.entries(loadedAvatarPartsRef.current).forEach(([partType, meshes]) => {
-            meshes.forEach(mesh => {
-              if (!mesh.isDisposed()) {
-                mesh.setEnabled(true);
-                mesh.isVisible = true;
-                if (shadowGeneratorRef.current)
-                  shadowGeneratorRef.current.addShadowCaster(mesh);
-              }
-            });
-          });
-        }, 10);
-      } else {
-        try {
-          await loadAnimationFromGLB('breathing_idle', { playImmediately: true });
-          if (idleAnimRef.current) {
-            if (currentAnimRef.current) {
-              currentAnimRef.current.stop();
-            }
-            idleAnimRef.current.play(true);
-            currentAnimRef.current = idleAnimRef.current;
-            setTimeout(() => {
-              setIsAnimationReady(true);
-              // Bật tất cả mesh avatar khi animation đã sẵn sàng
-              Object.entries(loadedAvatarPartsRef.current).forEach(([partType, meshes]) => {
-                meshes.forEach(mesh => {
-                  if (!mesh.isDisposed()) {
-                    mesh.setEnabled(true);
-                    mesh.isVisible = true;
-                    if (shadowGeneratorRef.current)
-                      shadowGeneratorRef.current.addShadowCaster(mesh);
-                  }
-                });
-              });
-            }, 10);
-          }
-        } catch (error) { }
-      }
-      if (!walkAnimRef.current) {
-        loadAnimationFromGLB("standard_walk", { synchronizeAnimations: true });
->>>>>>> 7cf592ba
       }
     }
   }, [sceneRef, avatarConfig, domainConfig, avatarRef, loadedAvatarPartsRef, oldPartsToDisposeRef, idleAnimRef, walkAnimRef, currentAnimRef, allIdleAnimationsRef, allWalkAnimationsRef, loadAnimationFromGLB, addAnimationTargets]);
